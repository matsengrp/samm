## Test model fits against one another

import os

from os.path import join
from nestly.scons import SConsWrap
from nestly import Nest
from SCons.Script import Environment, Command, AddOption
from random import randint
from matsen_grp_data import CUI_DATA_PATH

MOTIF_LEN = 5

Import('env')
localenv = env.Clone()

# Set up state
base = {'output_name': localenv['OUTPUT_NAME']}

nest = SConsWrap(Nest(base_dict=base), '_'+localenv['OUTPUT_NAME'], alias_environment=localenv)

# Nest for datasets
nest.add(
    'datasets',
    ['cui'])

# TODO: eventually add jason-mg data, once processed
nest.add(
    'data_path',
    [CUI_DATA_PATH],
    create_dir=False)

# Chains and classes
nest.add(
    'chain',
    ['k', 'l']) # no heavy chain in cui data

nest.add(
    'igclass',
    lambda c: 'G' if c['chain'] == 'h' else c['chain'].upper(),
    create_dir=False)

# Nest for processing data
@nest.add_target_with_env(localenv)
def process_data(env, outdir, c):
    cmd = ['python preprocess_data.py',
               '--data-path',
               c['data_path'],
               '--chain',
               c['chain'],
               '--motif-len',
               MOTIF_LEN,
               '--read-from-partis',
               '--impute-ancestors',
               '--output-genes ${TARGETS[0]}',
               '--output-seqs ${TARGETS[1]}']

    return env.Command(
        [join(outdir, 'processed_genes.csv'), join(outdir, 'processed_seqs.csv')],
        [],
        ' '.join(map(str, cmd)))

nest.add(
    'replicate',
    range(localenv['NREPS']),
    label_func='{:02d}'.format)

# Set the seed to be the replicate number.
nest.add(
    'seed',
    lambda c: [c['replicate']],
    create_dir=False)

# Targets
nest.add(
    'model_options',
    ['basic', 'survival_L', 'survival_FL'])

<<<<<<< HEAD
nest.add(
    'penalty_param',
    lambda c: [.008 if c['model_options'] == 'survival_L' else .0005],
    create_dir=False)
=======
# fused lasso seems to take smaller penalties
nest.add(
    'penalty_param',
    lambda c: ["0.01,0.001,0.0001" if c['model_options'] == 'survival_L' else "0.001,0.0001,0.00001"],
    create_dir=False)

>>>>>>> 267b573b

# Nest for model fitting
@nest.add_target_with_env(localenv)
def fit_models(env, outdir, c):
    cmd = []
    if c["model_options"].startswith("survival"):
        cmd = ['python fit_context_model.py',
               '--input-genes ${SOURCES[0]}',
               '--input-seqs ${SOURCES[1]}',
               '--seed',
               c['seed'],
               '--motif-len',
               MOTIF_LEN,
               '--solver',
               c['model_options'].replace('survival_', ''),
               '--penalty-params',
               c['penalty_param'],
               '--num-cpu-threads',
               10,
               '--num-jobs',
               40,
               '--burn-in',
               2,
               '--num-e-samples',
               4,
               '--em-max-iters',
               5,
               '--out-file ${TARGETS[0]}',
               '--log-file ${TARGETS[1]}']
    elif c["model_options"] == "basic":
        cmd = ['python fit_basic_model.py',
               '--input-genes ${SOURCES[0]}',
               '--input-seqs ${SOURCES[1]}',
               '--seed',
               c['seed'],
               '--motif-len',
               MOTIF_LEN,
               '--out-file ${TARGETS[0]}',
               '--log-file ${TARGETS[1]}']
    return env.Command(
        [join(outdir, 'fitted.pkl'), join(outdir, 'log.txt')],
        c['process_data'],
        ' '.join(map(str, cmd)))
<|MERGE_RESOLUTION|>--- conflicted
+++ resolved
@@ -76,19 +76,12 @@
     'model_options',
     ['basic', 'survival_L', 'survival_FL'])
 
-<<<<<<< HEAD
-nest.add(
-    'penalty_param',
-    lambda c: [.008 if c['model_options'] == 'survival_L' else .0005],
-    create_dir=False)
-=======
 # fused lasso seems to take smaller penalties
 nest.add(
     'penalty_param',
     lambda c: ["0.01,0.001,0.0001" if c['model_options'] == 'survival_L' else "0.001,0.0001,0.00001"],
     create_dir=False)
 
->>>>>>> 267b573b
 
 # Nest for model fitting
 @nest.add_target_with_env(localenv)
