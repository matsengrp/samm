--- conflicted
+++ resolved
@@ -39,23 +39,12 @@
         """
         print_line_list = []
         idx = 0
-<<<<<<< HEAD
-        for i in range(self.zero_theta_mask.shape[0]):
-            motif = self.motif_list[i]
-            mut_pos = self.mutating_pos_list[i]
-            for j in range(self.zero_theta_mask.shape[1]):
-                target_nucleotide = "n" if j == 0 else NUCLEOTIDES[j - 1]
-                if not self.theta_mask[i, j]:
-                    continue
-                print_str = "%s (%s->%s, pos %s)" % (conf_ints[idx,:], motif, target_nucleotide, mut_pos)
-=======
         for j in range(self.zero_theta_mask.shape[1]):
             target_nucleotide = "n" if j == 0 else NUCLEOTIDES[j - 1]
             for i in range(self.zero_theta_mask.shape[0]):
                 if not self.theta_mask[i, j]:
                     continue
-                print_str = "%s (%s->%s)" % (conf_ints[idx,:], self.motif_list[i], target_nucleotide)
->>>>>>> 7d099581
+                print_str = "%s (%s->%s, pos %s)" % (conf_ints[idx,:], self.motif_list[i], target_nucleotide, self.mutating_pos_list[i])
                 print_line_list.append((conf_ints[idx,1], print_str))
                 idx += 1
         sorted_lines = sorted(print_line_list, key=lambda s: s[0])
