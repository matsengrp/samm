import sys
import argparse
import os
import os.path
import time

from matsen_grp_data import get_paths_to_partis_annotations
from read_data import write_partis_data_from_annotations, write_data_after_imputing, write_data_after_sampling

def parse_args():
    ''' parse command line arguments '''

    parser = argparse.ArgumentParser(description=__doc__)

    parser.add_argument('--data-path',
        type=str,
        help='location of data')
    parser.add_argument('--input-genes',
        type=str,
        default=None,
        help='input germline info')
    parser.add_argument('--input-seqs',
        type=str,
        default=None,
        help='input sequence info')
    parser.add_argument('--motif-len',
        type=int,
        help='length of motif (must be odd)',
        default=5)
    parser.add_argument('--read-from-partis',
        action='store_true',
        help='read data from partis annotations')
    parser.add_argument('--impute-ancestors',
        action='store_true',
        help='impute ancestors using dnapars')
    parser.add_argument('--sample-from-family',
        action='store_true',
        help='sample sequence from clonal family')
    parser.add_argument('--scratch-directory',
        type=str,
        help='where to write dnapars files, if necessary',
        default='_output')
    parser.add_argument('--metadata-path',
        type=str,
        help='metadata with subject/species/etc information',
        default=None)
    parser.add_argument('--output-genes-imputed',
        type=str,
        help='output imputed germlines csv',
        default=None)
    parser.add_argument('--output-seqs-imputed',
        type=str,
<<<<<<< HEAD
        help='output sequence info')
    parser.add_argument('--use-np',
        action='store_true')
    parser.add_argument('--use-v',
        action='store_true')
    parser.add_argument('--use-immunized',
        action='store_true')
=======
        help='output imputed sequence csv',
        default=None)
    parser.add_argument('--output-genes-sampled',
        type=str,
        help='output sampled germlines csv',
        default=None)
    parser.add_argument('--output-seqs-sampled',
        type=str,
        help='output sampled sequence csv',
        default=None)
>>>>>>> 97fe5254

    args = parser.parse_args()

    assert(args.motif_len % 2 == 1 and args.motif_len > 1)

    return args

def main(args=sys.argv[1:]):
    args = parse_args()

    scratch_dir = os.path.join(args.scratch_directory, str(time.time()))
    if not os.path.exists(scratch_dir):
        os.makedirs(scratch_dir)

    if args.sample_from_family:
        write_data_after_sampling(args.output_genes_sampled, args.output_seqs_sampled, args.input_genes, args.input_seqs)

    if args.read_from_partis:
<<<<<<< HEAD
        write_partis_data_from_annotations(args.output_genes, args.output_seqs, args.data_path, args.metadata_path, use_np=args.use_np, use_v=args.use_v, use_immunized=args.use_immunized)
=======
        write_partis_data_from_annotations(args.input_genes, args.input_seqs, args.data_path, args.metadata_path)
>>>>>>> 97fe5254
        if args.impute_ancestors:
            write_data_after_imputing(args.output_genes_imputed, args.output_seqs_imputed, args.input_genes, args.input_seqs, motif_len=args.motif_len, verbose=False, scratch_dir=scratch_dir)
    elif args.impute_ancestors:
        write_data_after_imputing(args.output_genes_imputed, args.output_seqs_imputed, args.input_genes, args.input_seqs, motif_len=args.motif_len, verbose=False, scratch_dir=scratch_dir)

if __name__ == "__main__":
    main(sys.argv[1:])<|MERGE_RESOLUTION|>--- conflicted
+++ resolved
@@ -50,7 +50,8 @@
         default=None)
     parser.add_argument('--output-seqs-imputed',
         type=str,
-<<<<<<< HEAD
+        help='output imputed sequence csv',
+        default=None)
         help='output sequence info')
     parser.add_argument('--use-np',
         action='store_true')
@@ -58,9 +59,6 @@
         action='store_true')
     parser.add_argument('--use-immunized',
         action='store_true')
-=======
-        help='output imputed sequence csv',
-        default=None)
     parser.add_argument('--output-genes-sampled',
         type=str,
         help='output sampled germlines csv',
@@ -69,7 +67,6 @@
         type=str,
         help='output sampled sequence csv',
         default=None)
->>>>>>> 97fe5254
 
     args = parser.parse_args()
 
@@ -88,11 +85,7 @@
         write_data_after_sampling(args.output_genes_sampled, args.output_seqs_sampled, args.input_genes, args.input_seqs)
 
     if args.read_from_partis:
-<<<<<<< HEAD
         write_partis_data_from_annotations(args.output_genes, args.output_seqs, args.data_path, args.metadata_path, use_np=args.use_np, use_v=args.use_v, use_immunized=args.use_immunized)
-=======
-        write_partis_data_from_annotations(args.input_genes, args.input_seqs, args.data_path, args.metadata_path)
->>>>>>> 97fe5254
         if args.impute_ancestors:
             write_data_after_imputing(args.output_genes_imputed, args.output_seqs_imputed, args.input_genes, args.input_seqs, motif_len=args.motif_len, verbose=False, scratch_dir=scratch_dir)
     elif args.impute_ancestors:
