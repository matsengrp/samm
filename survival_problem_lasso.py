--- conflicted
+++ resolved
@@ -18,11 +18,7 @@
         """
         @return negative penalized log likelihood
         """
-<<<<<<< HEAD
-        return -(1.0/self.num_samples * np.sum(self.get_log_lik(theta)) - self.penalty_param * np.linalg.norm(theta[self.theta_mask,], ord=1))
-=======
-        return -(self._get_log_lik_parallel(theta) - self.penalty_param * np.linalg.norm(theta[self.theta_mask,], ord=1))
->>>>>>> a989dd01
+        return -(1.0/self.num_samples * np.sum(self._get_log_lik_parallel(theta)) - self.penalty_param * np.linalg.norm(theta[self.theta_mask,], ord=1))
 
     def solve(self, init_theta, max_iters=1000, init_step_size=1, step_size_shrink=0.5, backtrack_alpha = 0.01, diff_thres=1e-6, verbose=False):
         """
