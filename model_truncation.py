--- conflicted
+++ resolved
@@ -7,26 +7,12 @@
         @param theta: a fitted theta from which we determine the theta support
         @param feat_generator: the feature generator
         """
-<<<<<<< HEAD
         self.zeroed_thetas = (np.abs(theta) < ZERO_THRES)
         zeroed_or_inf_thetas = self.zeroed_thetas | (~np.isfinite(theta))
-=======
         self.feat_generator = feat_generator
-
-        zeroed_thetas = (np.abs(theta) < ZERO_THRES)
-        zeroed_or_inf_thetas = zeroed_thetas | (~np.isfinite(theta))
->>>>>>> f72e484d
         self.feats_to_remove_mask = np.sum(zeroed_or_inf_thetas, axis=1) == theta.shape[1]
         self.zero_theta_mask_refit = zeroed_thetas[~self.feats_to_remove_mask,:]
 
         self.feats_to_remove = []
         for i in np.where(self.feats_to_remove_mask)[0].tolist():
-<<<<<<< HEAD
-            motif = feat_generator.motif_list[i]
-            mut_pos = feat_generator.mutating_pos_list[i]
-            self.feats_to_remove[mut_pos].append(motif)
-
-        self.zero_theta_mask_refit = self.zeroed_thetas[~self.feats_to_remove_mask,:]
-=======
-            self.feats_to_remove.append(self.feat_generator.feature_info_list[i])
->>>>>>> f72e484d
+            self.feats_to_remove.append(self.feat_generator.feature_info_list[i])