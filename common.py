--- conflicted
+++ resolved
@@ -17,11 +17,6 @@
     "g": 2,
     "t": 3,
 }
-<<<<<<< HEAD
-=======
-
-GERMLINE_PARAM_FILE = '/home/matsengrp/working/matsen/SRR1383326-annotations-imgt-v01.h5'
->>>>>>> 4123ef89
 ZSCORE = 1.65
 ZERO_THRES = 1e-6
 MAX_TRIALS = 10
