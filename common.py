--- conflicted
+++ resolved
@@ -3,14 +3,6 @@
 import re
 import random
 import warnings
-<<<<<<< HEAD
-=======
-
-PARTIS_PATH = './partis'
-sys.path.insert(1, PARTIS_PATH + '/python')
-import utils
-import glutils
->>>>>>> 94cd7cdf
 
 DEBUG = False
 
@@ -207,11 +199,7 @@
         # ensure there are not too many internal "n"s
         num_ns = processed_end_seq.count('n')
         seq_len = len(processed_end_seq)
-<<<<<<< HEAD
-        if num_ns > 0.3 * seq_len:
-=======
         if num_ns > threshold * seq_len:
->>>>>>> 94cd7cdf
             warnings.warn("Sequence of length {0} had {1} unknown bases".format(seq_len, num_ns))
 
         # now collapse interior "n"s
