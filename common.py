--- conflicted
+++ resolved
@@ -354,7 +354,6 @@
     theta[zero_theta_mask] = 0
     return theta
 
-<<<<<<< HEAD
 def create_theta_idx_mask(zero_theta_mask_refit, possible_theta_mask):
     """
     From an aggregate theta, creates a matrix with the index of the hierarchical theta
@@ -458,50 +457,6 @@
         theta_cols = [_combine_thetas(col_idx) for col_idx in range(start_idx, theta.shape[1])]
     agg_theta = np.hstack(theta_cols)
     return agg_theta
-=======
-def split_train_val(num_obs, metadata, tuning_sample_ratio, validation_column=None, val_column_idx=None):
-    """
-    @param num_obs: number of observations
-    @param metadata: metadata to include variables to perform validation on
-    @param tuning_sample_ratio: ratio of data to place in validation set
-    @param validation_column: variable to perform validation on (if None then sample randomly)
-    @param val_column_idx: which index to pick for K-fold validation
-
-    @return training and validation indices
-    """
-    if validation_column is None:
-        # For no validation column just sample data randomly
-        val_size = int(tuning_sample_ratio * num_obs)
-        if tuning_sample_ratio > 0:
-            val_size = max(val_size, 1)
-        permuted_idx = np.random.permutation(num_obs)
-        train_idx = permuted_idx[:num_obs - val_size]
-        val_idx = permuted_idx[num_obs - val_size:]
-    else:
-        # For a validation column, sample the categories randomly based on
-        # tuning_sample_ratio
-        categories = set([elt[validation_column] for elt in metadata])
-        num_categories = len(categories)
-        val_size = int(tuning_sample_ratio * num_categories) + 1
-        if tuning_sample_ratio > 0:
-            val_size = max(val_size, 1)
-
-        if val_column_idx is None:
-            # sample random categories from our validation variable
-            val_categories_idx = np.random.choice(len(categories), size=val_size, replace=False)
-            val_categories = set([list(categories)[j] for j in val_categories_idx])
-        else:
-            # choose val_column_idx as validation item
-            val_categories = set([list(categories)[val_column_idx]])
-
-        train_categories = categories - val_categories
-        print "val cate", val_categories
-        print "train cate", train_categories
-        train_idx = [idx for idx, elt in enumerate(metadata) if elt[validation_column] in train_categories]
-        val_idx = [idx for idx, elt in enumerate(metadata) if elt[validation_column] in val_categories]
-
-    return train_idx, val_idx
->>>>>>> f72e484d
 
 def pick_best_model(fitted_models):
     """
@@ -520,7 +475,6 @@
     best_model = good_models[max_idx]
     return best_model
 
-<<<<<<< HEAD
 def get_interval(xs, zscore):
     """
     @return the interval around the mean of `xs` with width std_err * `zscore`
@@ -528,24 +482,9 @@
     mean = np.mean(xs)
     std_err = np.sqrt(np.var(xs)/xs.size)
     return (mean - zscore * std_err, mean + zscore * std_err)
-=======
+
 def get_zero_theta_mask(theta):
     zeroed_thetas = (np.abs(theta) < ZERO_THRES)
     zeroed_or_inf_thetas = zeroed_thetas | (~np.isfinite(theta))
     feats_to_remove_mask = np.sum(zeroed_or_inf_thetas, axis=1) == theta.shape[1]
-    return zeroed_thetas[~feats_to_remove_mask,:]
-
-def create_theta_idx_mask(zero_theta_mask_refit, possible_theta_mask):
-    """
-    From an aggregate theta, creates a matrix with the index of the hierarchical theta
-    """
-    theta_idx_counter = np.ones(possible_theta_mask.shape, dtype=int) * -1
-    theta_mask = ~zero_theta_mask_refit & possible_theta_mask
-    idx = 0
-    for col in range(theta_mask.shape[1]):
-        for row in range(theta_mask.shape[0]):
-            if theta_mask[row, col]:
-                theta_idx_counter[row, col] = idx
-                idx += 1
-    return theta_idx_counter
->>>>>>> f72e484d
+    return zeroed_thetas[~feats_to_remove_mask,:]