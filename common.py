--- conflicted
+++ resolved
@@ -51,14 +51,7 @@
     for i in range(theta.shape[0]):
         for j in range(theta.shape[1]):
             if np.isfinite(theta[i,j]) and np.abs(theta[i,j]) > ZERO_THRES:
-<<<<<<< HEAD
-                lines.append("%d: %s (%s)" % (i, theta[i, :], motif_list[i]))
-=======
-                if i == theta.shape[0] - 1:
-                    lines.append("%d: %s (EDGES)" % (i, theta[i,]))
-                else:
-                    lines.append("%d: %s (%s)" % (i, theta[i,], motif_list[i]))
->>>>>>> ce5219d0
+                lines.append("%d: %s (%s)" % (i, theta[i,], motif_list[i]))
                 break
     return "\n".join(lines)
 
