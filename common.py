--- conflicted
+++ resolved
@@ -591,16 +591,11 @@
             if var_est < 0:
                 raise ValueError("Unable to come up with valid variance estimate: %f" % var_est)
             standard_err_est = np.sqrt(var_est)
-<<<<<<< HEAD
-            theta_lower[full_theta_idx] = full_theta[full_theta_idx] - ZSCORE_95 * standard_err_est
-            theta_upper[full_theta_idx] = full_theta[full_theta_idx] + ZSCORE_95 * standard_err_est
+            theta_lower[full_theta_idx] = full_theta[full_theta_idx] - zstat * standard_err_est
+            theta_upper[full_theta_idx] = full_theta[full_theta_idx] + zstat * standard_err_est
     else:
         theta_lower = full_theta
         theta_upper = full_theta
-=======
-            theta_lower[full_theta_idx] = full_theta[full_theta_idx] - zstat * standard_err_est
-            theta_upper[full_theta_idx] = full_theta[full_theta_idx] + zstat * standard_err_est
->>>>>>> 7d099581
 
     return full_theta, theta_lower, theta_upper
 
