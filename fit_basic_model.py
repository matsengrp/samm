--- conflicted
+++ resolved
@@ -21,12 +21,8 @@
 from submotif_feature_generator import SubmotifFeatureGenerator
 from mutation_order_gibbs import MutationOrderGibbsSampler
 from common import *
-<<<<<<< HEAD
-from read_data import *
-=======
 from read_data import read_gene_seq_csv_data
 from read_data import SAMPLE_PARTIS_ANNOTATIONS
->>>>>>> 25eb3156
 from matsen_grp_data import *
 
 def parse_args():
@@ -131,38 +127,6 @@
         for mut_pos, mut_nuc in obs_seq.mutation_pos_dict.iteritems():
             mutations[motif_list[germline_motifs[mut_pos]]][mut_nuc] += 1
 
-<<<<<<< HEAD
-    for key in motif_list:
-        for nucleotide in 'acgt':
-            if appearances[key] > 0:
-                proportions[key][nucleotide] = 1. * mutations[key][nucleotide] / appearances[key]
-
-    prop_list = np.array([[proportions[motif_list[i]][nucleotide] for nucleotide in 'acgt'] for i in range(len(motif_list))])
-    pickle.dump(prop_list, open(args.out_file, 'w'))
-
-    # Print the motifs with the highest and lowest proportions
-    if args.theta_file is not None:
-        theta = pickle.load(open(args.theta_file, 'rb'))
-        threshold_prop_list = np.zeros(prop_list.shape)
-        mean_prop = np.mean(prop_list, axis=0)
-        sd_prop = np.sqrt(np.var(prop_list, axis=0))
-        for i in range(theta.shape[0]):
-            for idx, nucleotide in enumerate('acgt'):
-                if np.abs(proportions[motif_list[i]][nucleotide] - mean_prop[idx]) > 0.5 * sd_prop[idx]:
-                    log.info("%d: %f, %s, %f" % (i, np.max(theta[i,idx]), motif_list[i], proportions[motif_list[i]][nucleotide]))
-                    threshold_prop_list[i][idx] = proportions[motif_list[i]][nucleotide]
-    
-        theta_flat = np.ravel(theta)
-        prop_flat = np.ravel(prop_list)
-        thresh_flat = np.ravel(threshold_prop_list)
-        log.info("THETA")
-        log.info(scipy.stats.spearmanr(theta_flat, prop_flat))
-        log.info(scipy.stats.kendalltau(theta_flat, prop_flat))
-    
-        log.info("THRESHOLDED THETA")
-        log.info(scipy.stats.spearmanr(theta_flat, thresh_flat))
-        log.info(scipy.stats.kendalltau(theta_flat, thresh_flat))
-=======
     if args.per_target_model:
         proportions = {motif: {nucleotide: 0. for nucleotide in NUCLEOTIDES} for motif in motif_list}
         probability_matrix = None
@@ -182,8 +146,7 @@
                     probability_matrix[key][nucleotide] = 1. * mutations[key][nucleotide] / num_mutations
         prop_list = np.array([proportions[motif_list[i]] for i in range(len(motif_list))])
 
-    pickle.dump((prop_list, probability_matrix), open(args.prop_file, 'w'))
->>>>>>> 25eb3156
+    pickle.dump((prop_list, probability_matrix), open(args.out_file, 'w'))
 
 if __name__ == "__main__":
     main(sys.argv[1:])