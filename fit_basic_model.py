--- conflicted
+++ resolved
@@ -97,23 +97,7 @@
             sample=args.sample_regime
         )
 
-<<<<<<< HEAD
-    obs_seq_feat_base = []
-    total_mutations = 0
-    for obs_seq_mutation in obs_data:
-        obs_seq_feat_base.append(feat_generator.create_base_features(obs_seq_mutation))
-        total_mutations += obs_seq_feat_base[-1].num_mutations
-
-    log.info("Number of germlines %d" % len(gene_dict))
-    log.info("Number of sequences %d" % len(obs_data))
-    log.info("Number of mutations %d" % total_mutations)
-
-    motif_list = feat_generator.get_motif_list()
-    motif_list.append('EDGES')
-    # remove^
-=======
     motif_list = feat_generator.motif_list
->>>>>>> 1f765ef7
 
     mutations = {motif: {nucleotide: 0. for nucleotide in NUCLEOTIDES} for motif in motif_list}
     appearances = {motif: 0. for motif in motif_list}
@@ -125,40 +109,6 @@
             appearances[motif_list[value]] += 1
 
         for mut_pos, mut_nuc in obs_seq.mutation_pos_dict.iteritems():
-<<<<<<< HEAD
-            mutations[motif_list[germline_motifs[mut_pos]]][mut_nuc] += 1
-
-    for key in motif_list:
-        for nucleotide in 'acgt':
-            if appearances[key] > 0:
-                proportions[key][nucleotide] = 1. * mutations[key][nucleotide] / appearances[key]
-
-    prop_list = np.array([[proportions[motif_list[i]][nucleotide] for nucleotide in 'acgt'] for i in range(len(motif_list))])
-    pickle.dump(prop_list, open(args.prop_file, 'w'))
-
-    # Print the motifs with the highest and lowest proportions
-    if args.theta_file is not None:
-        theta = pickle.load(open(args.theta_file, 'rb'))
-        threshold_prop_list = np.zeros(prop_list.shape)
-        mean_prop = np.mean(prop_list, axis=0)
-        sd_prop = np.sqrt(np.var(prop_list, axis=0))
-        for i in range(theta.shape[0]):
-            for idx, nucleotide in enumerate('acgt'):
-                if np.abs(proportions[motif_list[i]][nucleotide] - mean_prop[idx]) > 0.5 * sd_prop[idx]:
-                    log.info("%d: %f, %s, %f" % (i, np.max(theta[i,idx]), motif_list[i], proportions[motif_list[i]][nucleotide]))
-                    threshold_prop_list[i][idx] = proportions[motif_list[i]][nucleotide]
-    
-        theta_flat = np.ravel(theta)
-        prop_flat = np.ravel(prop_list)
-        thresh_flat = np.ravel(threshold_prop_list)
-        log.info("THETA")
-        log.info(scipy.stats.spearmanr(theta_flat, prop_flat))
-        log.info(scipy.stats.kendalltau(theta_flat, prop_flat))
-    
-        log.info("THRESHOLDED THETA")
-        log.info(scipy.stats.spearmanr(theta_flat, thresh_flat))
-        log.info(scipy.stats.kendalltau(theta_flat, thresh_flat))
-=======
             feat_idx = (germline_motifs[mut_pos])[0]
             mutations[motif_list[feat_idx]][mut_nuc] += 1
 
@@ -198,7 +148,6 @@
 
     with open(args.out_file, 'w') as pickle_file:
         pickle.dump((prop_list, probability_matrix), pickle_file)
->>>>>>> 1f765ef7
 
 if __name__ == "__main__":
     main(sys.argv[1:])