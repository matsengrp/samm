--- conflicted
+++ resolved
@@ -149,7 +149,6 @@
         a single term in {eq:full_ordering}
         """
         theta_sums = [self.theta[feat_vec].sum() for feat_vec in feat_vec_dict.values()]
-<<<<<<< HEAD
         multinomial_prob = self.theta[feat_vec_dict[numerator_pos]].sum() - scipy.misc.logsumexp(theta_sums)
         return multinomial_prob
 
@@ -191,11 +190,6 @@
             log_probs = [init_log_probs[init_order.index(item)] for item in curr_order]
 
         return feat_vec_dicts, intermediate_seqs, log_probs
-=======
-        multinomial_prob = np.exp(
-            self.theta[feat_vec_dict[numerator_pos]].sum() - scipy.misc.logsumexp(theta_sums)
-        )
-        return multinomial_prob
 
 class MutationOrderGibbsSamplerMultiTarget(MutationOrderGibbsSampler):
     """
@@ -218,5 +212,4 @@
                 NUCLEOTIDE_DICT[numerator_target_nucleotide] # target nucleotide
             ].sum() - scipy.misc.logsumexp(theta_sums)
         )
-        return multinomial_prob
->>>>>>> 0263fa53
+        return multinomial_prob