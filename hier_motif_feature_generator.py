--- conflicted
+++ resolved
@@ -4,25 +4,18 @@
 from itertools import product
 
 class HierarchicalMotifFeatureGenerator(FeatureGenerator):
-<<<<<<< HEAD
-    def __init__(self, motif_lens=[3,5], left_motif_flank_len_list=None):
+    def __init__(self, motif_lens=[3,5], motifs_to_remove=[], left_motif_flank_len_list=None):
         """
         @param motif_lens: list of odd-numbered motif lengths
+        @param motifs_to_remove: list of motifs (strings) that have been zeroed out (completely - all targets are zeroed out)
         @param left_motif_flank_len_list: list of lengths of left motif flank; 0 will mutate the leftmost position, 1 the next to left, etc.
         """
 
-=======
-    def __init__(self, motif_lens=[3,5], motifs_to_remove=[]):
-        """
-        @param motifs_to_remove: list of motifs (strings) that have been zeroed out (completely - all targets are zeroed out)
-        """
->>>>>>> 5175f288
         self.motif_lens = motif_lens
 
         self.max_motif_len = max(motif_lens)
         self.motif_len = self.max_motif_len
 
-<<<<<<< HEAD
         if left_motif_flank_len_list is None:
             # default to central base mutating
             left_motif_flank_len_list = []
@@ -43,6 +36,7 @@
                 self.feat_gens.append(
                         SubmotifFeatureGenerator(
                             motif_len=motif_len,
+                            motifs_to_remove=motifs_to_remove,
                             left_motif_flank_len=left_motif_flank_len,
                             hier_offset=self.max_left_motif_flank_len - left_motif_flank_len,
                             left_update_region=self.max_left_motif_flank_len,
@@ -50,9 +44,6 @@
                         )
                     )
 
-=======
-        self.feat_gens = [SubmotifFeatureGenerator(m_len, motifs_to_remove=motifs_to_remove) for m_len in motif_lens]
->>>>>>> 5175f288
         feat_offsets = [feat_gen.feature_vec_len for feat_gen in self.feat_gens]
         self.feat_offsets = np.cumsum([0] + feat_offsets)[:-1]
 
@@ -77,17 +68,10 @@
             do_feat_vec_pos = range(len(seq_str))
         feat_vec_dict = {pos:[] for pos in do_feat_vec_pos}
         for offset, feat_gen in zip(self.feat_offsets, self.feat_gens):
-<<<<<<< HEAD
             f_dict = feat_gen.create_for_sequence(seq_str, left_flank, right_flank, do_feat_vec_pos)
-            for pos, feat in f_dict.iteritems():
-                if pos in feat_vec_dict:
-=======
-            seq_offset = (self.max_motif_len - feat_gen.motif_len)/2
-            f_dict = feat_gen.create_for_sequence(seq_str, left_flank, right_flank, do_feat_vec_pos, offset=seq_offset)
             for pos in do_feat_vec_pos:
                 feat = f_dict[pos]
                 if feat is not None:
->>>>>>> 5175f288
                     feat_vec_dict[pos].append(feat + offset)
         return feat_vec_dict
 
