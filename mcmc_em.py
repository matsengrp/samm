import time
import numpy as np

from models import *
from feature_generator import SubmotifFeatureGenerator
# from mutation_order_sampler import MutationOrderSampler
from mutation_order_gibbs import MutationOrderGibbsSampler
from survival_problem import SurvivalProblem
from sampler_collection import SamplerCollection

class MCMC_EM:
    def __init__(self, observed_data, feat_generator, sampler_cls, base_num_e_samples=10, burn_in=10, num_threads=1):
        self.observed_data = observed_data
        self.feat_generator = feat_generator
        self.base_num_e_samples = base_num_e_samples
        self.burn_in = burn_in
        self.sampler_cls = sampler_cls
        self.num_threads = num_threads

<<<<<<< HEAD
    # TODO: find a reasonable choice for upper_stop
    def run(self, max_iters=10, alpha=.05, upper_stop=1.):
        # initialize theta vector
        theta = np.random.randn(self.feat_generator.feature_vec_len)
        # stores the initialization for the gibbs samplers for the next iteration's e-step
        init_orders_for_iter = [obs_seq.mutation_pos_dict.keys() for obs_seq in self.observed_data]

        upper_bound_is_large = True
        run = 0
        all_lik_ratios = np.zeros(max_iters+self.burn_in)
        # TODO: use a separate burn-in value for computing ESS?
        while upper_bound_is_large and run < max_iters+self.burn_in:
            prev_samples = []
            lower_bound_is_negative = True
            while lower_bound_is_negative:
                prev_theta = theta
                num_e_samples = self.base_num_e_samples
                # do E-step, prepending previous samples
                samples_for_obs_seq = prev_samples + [
                    self.get_e_samples(obs_seq, theta, init_order, num_e_samples) for obs_seq, init_order in zip(self.observed_data, init_orders_for_iter)
                ]
                # use this iteration's sampled mutation orders as initialization for the gibbs samplers next cycle
                init_orders_for_iter = [samples[-1].mutation_order for samples in samples_for_obs_seq]
                e_step_samples = [s for s in samples for samples in samples_for_obs_seq]

                # Do M-step
                problem = SurvivalProblem(e_step_samples)
                theta, exp_log_lik = problem.solve(self.feat_generator)
    
                # Get statistics
                lik_ratio_mean, lik_ratio_var = problem.calculate_lik_stats(self.feat_generator, theta, prev_theta, e_step_samples)
                all_lik_ratios[run] = lik_ratio_mean

                if run > self.burn_in:
                    # Calculate lower bound to determine if we need to rerun
                    autocorr = self.calculate_autocorr(all_lik_ratios[:run])
                    neff = len(e_step_samples) / autocorr
                    ase = np.sqrt(lik_ratio_var / neff)
                    print run, autocorr, neff

                    # TODO: should we just have a table of z scores?
                    lower_bound = lik_ratio_mean - 1.65 * np.sqrt(lik_ratio_var / neff)
                    upper_bound = lik_ratio_mean + 1.65 * np.sqrt(lik_ratio_var / neff)
                    lower_bound_is_negative = (lower_bound < 0)
                    upper_bound_is_large = (upper_bound > upper_stop)
                    prev_samples = samples_for_obs_seq
                    
                    # Take enough samples next time to get large enough neff
                    assert(autocorr > 1)
                    num_e_samples = np.ceil((autocorr - 1) * num_e_samples)
                else:
                    # If still in burn-in go to next iteration
                    lower_bound_is_negative = False
            run += 1
=======
    def run(self, max_iters=10, verbose=False):
        # initialize theta vector
        theta = np.random.randn(self.feat_generator.feature_vec_len)
        # stores the initialization for the gibbs samplers for the next iteration's e-step
        init_orders = [obs_seq.mutation_pos_dict.keys() for obs_seq in self.observed_data]
        for i in range(max_iters):
            # do E-step
            num_e_samples = (i + 1) * self.base_num_e_samples
            sampler_collection = SamplerCollection(
                self.observed_data,
                theta,
                self.sampler_cls,
                self.feat_generator,
                self.num_threads,
            )

            sampled_orders_list = sampler_collection.get_samples(
                init_orders,
                num_e_samples,
                self.burn_in,
            )
            # the last sampled mutation order from each list
            # use this iteration's sampled mutation orders as initialization for the gibbs samplers next cycle
            init_orders = [sampled_orders[-1].mutation_order for sampled_orders in sampled_orders_list]
            # flatten the list of samples to get all the samples
            e_step_samples = [o for orders in sampled_orders_list for o in orders]

            # Do M-step
            problem = SurvivalProblem(e_step_samples)
            theta, exp_log_lik = problem.solve(self.feat_generator, verbose=verbose)
>>>>>>> 2fe75ebf
        return theta

    def get_e_samples(self, obs_seq, theta, init_order, num_samples):
        mut_order_sampler = MutationOrderGibbsSampler(
            theta,
            self.feat_generator,
            obs_seq
        )
        # TODO: we can also try different amount of burn in for each EM iteration in the future
        mut_order_sampler.sample_burn_in(init_order, self.burn_in)
        # TODO: we definitely want different number of samples at each E-step in the future
        sampled_orders = mut_order_sampler.sample_orders(num_samples)
        return [ImputedSequenceMutations(obs_seq, order) for order in sampled_orders]

    def calculate_autocorr(self, lik_ratios):
        # Definition from p. 151 of Carlin/Louis:
        # \kappa = 1 + 2\sum_{k=1}^\infty \rho_k
        # So we don't take the self-correlation
        # TODO: do we worry about cutting off small values?
        # Glynn/Whitt say we could use batch estimation with batch sizes going to
        # infinity. Is this a viable option?
        result = np.correlate(lik_ratios, lik_ratios, mode='full')
        return 1 + 2*np.sum(result[1+result.size/2:])
<|MERGE_RESOLUTION|>--- conflicted
+++ resolved
@@ -17,14 +17,12 @@
         self.sampler_cls = sampler_cls
         self.num_threads = num_threads
 
-<<<<<<< HEAD
     # TODO: find a reasonable choice for upper_stop
-    def run(self, max_iters=10, alpha=.05, upper_stop=1.):
+    def run(self, max_iters=10, verbose=False, upper_stop=1.):
         # initialize theta vector
         theta = np.random.randn(self.feat_generator.feature_vec_len)
         # stores the initialization for the gibbs samplers for the next iteration's e-step
-        init_orders_for_iter = [obs_seq.mutation_pos_dict.keys() for obs_seq in self.observed_data]
-
+        init_orders = [obs_seq.mutation_pos_dict.keys() for obs_seq in self.observed_data]
         upper_bound_is_large = True
         run = 0
         all_lik_ratios = np.zeros(max_iters+self.burn_in)
@@ -32,21 +30,35 @@
         while upper_bound_is_large and run < max_iters+self.burn_in:
             prev_samples = []
             lower_bound_is_negative = True
+            num_e_samples = self.base_num_e_samples
+            # do E-step
+            sampler_collection = SamplerCollection(
+                self.observed_data,
+                theta,
+                self.sampler_cls,
+                self.feat_generator,
+                self.num_threads,
+            )
+
+            sampled_orders_list = sampler_collection.get_samples(
+                init_orders,
+                num_e_samples,
+                self.burn_in,
+            )
+            # the last sampled mutation order from each list
+            # use this iteration's sampled mutation orders as initialization for the gibbs samplers next cycle
+            init_orders = [sampled_orders[-1].mutation_order for sampled_orders in sampled_orders_list]
             while lower_bound_is_negative:
                 prev_theta = theta
-                num_e_samples = self.base_num_e_samples
-                # do E-step, prepending previous samples
-                samples_for_obs_seq = prev_samples + [
-                    self.get_e_samples(obs_seq, theta, init_order, num_e_samples) for obs_seq, init_order in zip(self.observed_data, init_orders_for_iter)
-                ]
-                # use this iteration's sampled mutation orders as initialization for the gibbs samplers next cycle
-                init_orders_for_iter = [samples[-1].mutation_order for samples in samples_for_obs_seq]
-                e_step_samples = [s for s in samples for samples in samples_for_obs_seq]
+                # flatten the list of samples to get all the samples
+                e_step_samples = [o for orders in sampled_orders_list for o in orders]
+                # append previous samples
+                e_step_samples += prev_samples
 
                 # Do M-step
                 problem = SurvivalProblem(e_step_samples)
-                theta, exp_log_lik = problem.solve(self.feat_generator)
-    
+                theta, exp_log_lik = problem.solve(self.feat_generator, verbose=verbose)
+
                 # Get statistics
                 lik_ratio_mean, lik_ratio_var = problem.calculate_lik_stats(self.feat_generator, theta, prev_theta, e_step_samples)
                 all_lik_ratios[run] = lik_ratio_mean
@@ -63,47 +75,20 @@
                     upper_bound = lik_ratio_mean + 1.65 * np.sqrt(lik_ratio_var / neff)
                     lower_bound_is_negative = (lower_bound < 0)
                     upper_bound_is_large = (upper_bound > upper_stop)
-                    prev_samples = samples_for_obs_seq
-                    
+                    prev_samples = e_step_samples
+
                     # Take enough samples next time to get large enough neff
                     assert(autocorr > 1)
                     num_e_samples = np.ceil((autocorr - 1) * num_e_samples)
+                    sampled_orders_list = sampler_collection.get_samples(
+                        init_orders,
+                        int(num_e_samples),
+                        self.burn_in,
+                    )
                 else:
                     # If still in burn-in go to next iteration
                     lower_bound_is_negative = False
             run += 1
-=======
-    def run(self, max_iters=10, verbose=False):
-        # initialize theta vector
-        theta = np.random.randn(self.feat_generator.feature_vec_len)
-        # stores the initialization for the gibbs samplers for the next iteration's e-step
-        init_orders = [obs_seq.mutation_pos_dict.keys() for obs_seq in self.observed_data]
-        for i in range(max_iters):
-            # do E-step
-            num_e_samples = (i + 1) * self.base_num_e_samples
-            sampler_collection = SamplerCollection(
-                self.observed_data,
-                theta,
-                self.sampler_cls,
-                self.feat_generator,
-                self.num_threads,
-            )
-
-            sampled_orders_list = sampler_collection.get_samples(
-                init_orders,
-                num_e_samples,
-                self.burn_in,
-            )
-            # the last sampled mutation order from each list
-            # use this iteration's sampled mutation orders as initialization for the gibbs samplers next cycle
-            init_orders = [sampled_orders[-1].mutation_order for sampled_orders in sampled_orders_list]
-            # flatten the list of samples to get all the samples
-            e_step_samples = [o for orders in sampled_orders_list for o in orders]
-
-            # Do M-step
-            problem = SurvivalProblem(e_step_samples)
-            theta, exp_log_lik = problem.solve(self.feat_generator, verbose=verbose)
->>>>>>> 2fe75ebf
         return theta
 
     def get_e_samples(self, obs_seq, theta, init_order, num_samples):
