--- conflicted
+++ resolved
@@ -7,11 +7,7 @@
 from sampler_collection import SamplerCollection
 
 class MCMC_EM:
-<<<<<<< HEAD
-    def __init__(self, observed_data, feat_generator, sampler_cls, problem_solver_cls, base_num_e_samples=10, burn_in=10, max_m_iters=500, num_threads=1, approx='none'):
-=======
-    def __init__(self, observed_data, feat_generator, sampler_cls, problem_solver_cls, theta_mask, base_num_e_samples=10, burn_in=10, max_m_iters=500, num_threads=1):
->>>>>>> 0263fa53
+    def __init__(self, observed_data, feat_generator, sampler_cls, problem_solver_cls, theta_mask, base_num_e_samples=10, burn_in=10, max_m_iters=500, num_threads=1, approx='none'):
         """
         @param observed_data: list of observed data (start and end sequences)
         @param feat_generator: an instance of a FeatureGenerator
@@ -31,11 +27,8 @@
         self.sampler_cls = sampler_cls
         self.problem_solver_cls = problem_solver_cls
         self.num_threads = num_threads
-<<<<<<< HEAD
+        self.theta_mask = theta_mask
         self.approx = approx
-=======
-        self.theta_mask = theta_mask
->>>>>>> 0263fa53
 
     def run(self, theta, penalty_param=1, max_em_iters=10, diff_thres=1e-6, max_e_samples=1000):
         """
