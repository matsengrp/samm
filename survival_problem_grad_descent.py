--- conflicted
+++ resolved
@@ -100,13 +100,6 @@
                             We make `num_threads` * `batch_factor` batches
         @return vector of log likelihood values
         """
-<<<<<<< HEAD
-        exp_theta = np.exp(theta)
-=======
-        if self.pool is None:
-            raise ValueError("Pool has not been initialized")
-
->>>>>>> b27ecdc3
         rand_seed = get_randint()
         worker_list = [
             ObjectiveValueWorker(rand_seed + i, sample_data) for i, sample_data in enumerate(self.precalc_data)
@@ -115,19 +108,14 @@
             multiproc_manager = MultiprocessingManager(
                 self.pool,
                 worker_list,
-<<<<<<< HEAD
-                shared_obj=exp_theta,
-                num_approx_batches=self.pool._processes * batch_factor,
-=======
                 shared_obj=theta,
                 num_approx_batches=self.num_threads * batch_factor,
->>>>>>> b27ecdc3
             )
             ll = multiproc_manager.run()
         else:
             ll = [worker.run(theta) for worker in worker_list]
         return np.array(ll)
-    @profile
+
     def _get_gradient_log_lik(self, theta, batch_factor=2):
         """
         @param theta: the theta to calculate the likelihood for
@@ -136,7 +124,6 @@
 
         Calculate the gradient of the negative log likelihood - delegates to separate cpu threads if threads > 1
         """
-        exp_thetaT = np.exp(theta).T
         rand_seed = get_randint()
         worker_list = [
             GradientWorker(rand_seed + i, sample_data) for i, sample_data in enumerate(self.precalc_data)
@@ -145,13 +132,8 @@
             multiproc_manager = MultiprocessingManager(
                 self.pool,
                 worker_list,
-<<<<<<< HEAD
-                shared_obj=exp_thetaT,
-                num_approx_batches=self.pool._processes * batch_factor,
-=======
                 shared_obj=theta,
                 num_approx_batches=self.num_threads * batch_factor,
->>>>>>> b27ecdc3
             )
             l = multiproc_manager.run()
         else:
