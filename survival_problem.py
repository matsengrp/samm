import time
from numpy import zeros
from cvxpy import *
from feature_generator import FeatureGenerator

class SurvivalProblem:
    def __init__(self, samples, feature_generator):
        self.samples = samples
        self.feature_generator = feature_generator

<<<<<<< HEAD
    def solve(self, verbose=False):
=======
    def solve(self, lasso_param, feature_generator, verbose=False):
>>>>>>> 38db5864
        # TODO: Add theta for different mutation types
        theta = Variable(self.feature_generator.feature_vec_len)
        obj = 0
        for sample in self.samples:
            obj += self.calculate_per_sample_log_lik(theta, sample)
        # maximize the average log likelihood (normalization makes it easier to track EM
        # since the number of E-step samples grows)
        problem = Problem(Maximize(1.0/len(self.samples) * obj - lasso_param * norm(theta, 1)))
        problem.solve(verbose=verbose)
        assert(problem.status == OPTIMAL)
        return theta.value, problem.value

    def calculate_log_lik_vec(self, theta, prev_theta, sample):
        log_lik_vec = zeros(len(self.samples))
        for sample_id, sample in enumerate(self.samples):
            log_lik_vec[sample_id] = self.calculate_per_sample_log_lik(theta, sample).value - \
                    self.calculate_per_sample_log_lik(prev_theta, sample).value
        return log_lik_vec

    def calculate_per_sample_log_lik(self, theta, sample):
        all_feature_vecs = self.feature_generator.create_for_mutation_steps(sample)
        obj = 0
        for mutating_pos, vecs_at_mutation_step in zip(sample.mutation_order, all_feature_vecs):
            # vec_mutation_step are the feature vectors of the at-risk group after mutation i
            feature_vec_mutated = vecs_at_mutation_step[mutating_pos]
            obj += sum_entries(theta[feature_vec_mutated]) - log_sum_exp(vstack(*[
                sum_entries(theta[f]) for f in vecs_at_mutation_step.values()
            ]))
        return obj
<|MERGE_RESOLUTION|>--- conflicted
+++ resolved
@@ -8,11 +8,7 @@
         self.samples = samples
         self.feature_generator = feature_generator
 
-<<<<<<< HEAD
-    def solve(self, verbose=False):
-=======
-    def solve(self, lasso_param, feature_generator, verbose=False):
->>>>>>> 38db5864
+    def solve(self, lasso_param, verbose=False):
         # TODO: Add theta for different mutation types
         theta = Variable(self.feature_generator.feature_vec_len)
         obj = 0
