--- conflicted
+++ resolved
@@ -249,11 +249,7 @@
 
     return germline_nucleotides, germline_genes
 
-<<<<<<< HEAD
 def dump_parameters(true_thetas, probability_matrix, args, motif_list, mutating_pos_list):
-=======
-def dump_parameters(true_thetas, probability_matrix, raw_theta, args, motif_list):
->>>>>>> 5d50d0bc
     # Dump a pickle file of simulation parameters
     pickle.dump([true_thetas, probability_matrix, raw_theta], open(args.output_true_theta, 'w'))
 
@@ -291,11 +287,7 @@
     else:
         simulator = SurvivalModelSimulatorSingleColumn(true_thetas, probability_matrix, feat_generator, lambda0=args.lambda0)
 
-<<<<<<< HEAD
     dump_parameters(true_thetas, probability_matrix, args, motif_list, mutating_pos_list)
-=======
-    dump_parameters(true_thetas, probability_matrix, raw_theta, args, motif_list)
->>>>>>> 5d50d0bc
 
     dump_germline_data(germline_nucleotides, germline_genes, args)
 
