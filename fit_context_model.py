--- conflicted
+++ resolved
@@ -21,13 +21,8 @@
 from hier_motif_feature_generator import HierarchicalMotifFeatureGenerator
 from mutation_order_gibbs import MutationOrderGibbsSampler
 from survival_problem_lasso import SurvivalProblemLasso
-<<<<<<< HEAD
 from likelihood_evaluator import LikelihoodComparer
-=======
-from likelihood_evaluator import *
-from multinomial_solver import MultinomialSolver
 from method_results import MethodResults
->>>>>>> cefdb5ca
 from common import *
 from read_data import *
 from matsen_grp_data import *
@@ -142,15 +137,10 @@
         choices=('','mouse','human'),
         help="species (mouse or human; default empty)",
         default='')
-<<<<<<< HEAD
     parser.add_argument("--z-stat",
         type=float,
         help="confidence interval z statistic",
         default=1.96)
-=======
-    parser.add_argument('--conf-int-stop',
-        action='store_true')
->>>>>>> cefdb5ca
 
     parser.set_defaults(per_target_model=False, conf_int_stop=False)
     args = parser.parse_args()
@@ -203,103 +193,6 @@
     args.penalty_params = sorted(args.penalty_params, reverse=True)
     return args
 
-<<<<<<< HEAD
-=======
-def load_true_model(file_name):
-    with open(file_name, "rb") as f:
-        real_params = pickle.load(f)
-        true_theta = real_params[2] if len(real_params) > 2 else real_params[0]
-        probability_matrix = real_params[1]
-    return true_theta, probability_matrix
-
-def split_train_val_sets(obs_data, feat_generator, metadata, tuning_sample_ratio, validation_column):
-    """
-    @param feat_generator: submotif feature generator
-    @param metadata: metadata to include variables to perform validation on
-    @param tuning_sample_ratio: ratio of data to place in validation set
-    @param validation_column: variable to perform validation on (if None then sample randomly)
-
-    @return training and validation indices
-    """
-    num_obs = len(obs_data)
-    if validation_column is None:
-        # For no validation column just sample data randomly
-        val_size = int(tuning_sample_ratio * num_obs)
-        if tuning_sample_ratio > 0:
-            val_size = max(val_size, 1)
-        permuted_idx = np.random.permutation(num_obs)
-        train_idx = permuted_idx[:num_obs - val_size]
-        val_idx = permuted_idx[num_obs - val_size:]
-    else:
-        # For a validation column, sample the categories randomly based on
-        # tuning_sample_ratio
-        categories = set([elt[validation_column] for elt in metadata])
-        num_categories = len(categories)
-        val_size = int(tuning_sample_ratio * num_categories)
-        if tuning_sample_ratio > 0:
-            val_size = max(val_size, 1)
-
-        # sample random categories from our validation variable
-        val_categories = set(random.sample(categories, val_size))
-        train_categories = categories - val_categories
-        log.info("train_categories %s" % train_categories)
-        log.info("val_categories %s" % val_categories)
-        train_idx = [idx for idx, elt in enumerate(metadata) if elt[validation_column] in train_categories]
-        val_idx = [idx for idx, elt in enumerate(metadata) if elt[validation_column] in val_categories]
-
-    train_set = [obs_data[i] for i in train_idx]
-    val_set = [obs_data[i] for i in val_idx]
-    return train_set, val_set
-
-def get_penalty_params(pen_param_str):
-    """
-    @param pen_param_str: comma separated list of penalty parameters
-    @param solver: the solver requested (L, FL, SFL)
-    Determines the grid of penalty parameters to search over
-    """
-    penalty_params = [float(l) for l in pen_param_str.split(",")]
-    sorted_pen_params = sorted(penalty_params, reverse=True)
-    return [(p,) for p in sorted_pen_params]
-
-def initialize_theta(theta_shape, possible_theta_mask, zero_theta_mask):
-    """
-    Initialize theta
-    @param possible_theta_mask: set the negative of this mask to negative infinity theta values
-    @param zero_theta_mask: set the negative of this mask to negative infinity theta values
-    """
-    theta = np.random.randn(theta_shape[0], theta_shape[1]) * 1e-3
-    # Set the impossible thetas to -inf
-    theta[~possible_theta_mask] = -np.inf
-    # Set particular thetas to zero upon request
-    theta[zero_theta_mask] = 0
-    return theta
-
-def do_validation_set_checks(theta, theta_mask, val_set, val_set_evaluator, feat_generator, true_theta):
-    """
-    Does various checks on the model fitted on the training data.
-    Most importantly, it calculates the difference between the EM surrogate functions
-    It will also compare against the true_theta if it is known and if the true_theta is the same shape
-
-    @param theta_mask: a mask with all the possible theta values (the ones that are not -inf)
-    """
-    theta_err = None
-    if true_theta is not None and true_theta.shape == theta.shape:
-        theta_err = np.linalg.norm(true_theta[theta_mask] - theta[theta_mask])
-        if np.var(theta[theta_mask]) > 0:
-            pearson_r, _ = scipy.stats.pearsonr(true_theta[theta_mask], theta[theta_mask])
-            spearman_r, _ = scipy.stats.spearmanr(true_theta[theta_mask], theta[theta_mask])
-            log.info("Difference between true and fitted theta %f, pear %f, spear %f" % (theta_err, pearson_r, spearman_r))
-
-    ll_ratio_lower_bound = None
-    log_lik_ratio = None
-    if len(val_set) > 0:
-        if val_set_evaluator is not None:
-            log_lik_ratio, ll_ratio_lower_bound, upper_bound = val_set_evaluator.get_log_likelihood_ratio(theta)
-            log.info("Comparing validation log likelihood, log ratio: %f (lower bound: %f)" % (log_lik_ratio, ll_ratio_lower_bound))
-
-    return ll_ratio_lower_bound, log_lik_ratio, theta_err
-
->>>>>>> cefdb5ca
 def main(args=sys.argv[1:]):
     args = parse_args()
     log.basicConfig(format="%(message)s", filename=args.log_file, level=log.DEBUG)
@@ -343,20 +236,14 @@
     feat_generator.add_base_features_for_list(val_set)
 
     log.info("Data statistics:")
-<<<<<<< HEAD
     log.info("  Number of sequences: Train %d, Val %d" % (len(train_idx), len(val_idx)))
     log.info(get_data_statistics_print_lines(obs_data, feat_generator))
-=======
-    log.info("  Number of sequences: Train %d, Val %d" % (len(train_set), len(val_set)))
-    log.info(get_data_statistics_print_lines(feat_generator.create_base_features_for_list(obs_data), feat_generator))
->>>>>>> cefdb5ca
     log.info("Settings %s" % args)
 
     log.info("Running EM")
     cmodel_algo = ContextModelAlgo(feat_generator, obs_data, train_set, args, all_runs_pool)
 
     # Run EM on the lasso parameters from largest to smallest
-<<<<<<< HEAD
     val_set_evaluator = None
     penalty_param_prev = None
     num_val_samples = args.num_val_samples
@@ -366,74 +253,10 @@
         log.info("==== Penalty parameter %f ====" % penalty_param)
         curr_model_results = cmodel_algo.fit(
             penalty_param,
-=======
-    pen_params_list = get_penalty_params(args.penalty_params)
-
-    theta_shape = (feat_generator.feature_vec_len, args.theta_num_col)
-    possible_theta_mask = get_possible_motifs_to_targets(
-        feat_generator.motif_list,
-        theta_shape,
-        feat_generator.mutating_pos_list
-    )
-    zero_theta_mask = np.zeros(theta_shape, dtype=bool)
-
-    true_theta = None
-    if args.theta_file != "":
-        true_theta, _ = load_true_model(args.theta_file)
-
-    if args.num_cpu_threads > 1:
-        all_runs_pool = Pool(args.num_cpu_threads)
-    else:
-        all_runs_pool = None
-
-    em_algo = MCMC_EM(
-        args.sampler_cls,
-        args.problem_solver_cls,
-        base_num_e_samples=args.num_e_samples,
-        num_jobs=args.num_jobs,
-        scratch_dir=args.scratch_dir,
-        pool=all_runs_pool,
-        per_target_model=args.per_target_model,
-    )
-
-    burn_in = args.burn_in
-    num_val_samples = args.num_val_samples
-    results_list = []
-    val_set_evaluator = None
-    best_model = None
-    for penalty_params in pen_params_list:
-        penalty_param_str = ",".join(map(str, penalty_params))
-        log.info("==== Penalty parameter %s ====" % penalty_param_str)
-
-        init_theta = initialize_theta(theta_shape, possible_theta_mask, zero_theta_mask)
-        base_train_obs = feat_generator.create_base_features_for_list(train_set)
-        base_val_obs = feat_generator.create_base_features_for_list(val_set)
-        #### STAGE 1: FIT A PENALIZED MODEL
-        penalized_theta, variance_est, _ = em_algo.run(
-            base_train_obs,
-            feat_generator,
-            theta=init_theta,
-            possible_theta_mask=possible_theta_mask,
-            zero_theta_mask=zero_theta_mask,
-            burn_in=burn_in,
-            penalty_params=penalty_params,
-            max_em_iters=args.em_max_iters,
-            intermed_file_prefix="%s/e_samples_%s_" % (args.intermediate_out_dir, penalty_param_str),
-        )
-        curr_model_results = MethodResults(penalty_params, args.motif_lens, args.positions_mutating)
-
-        #### STAGE 1.5: DECIDE IF THIS MODEL IS WORTH REFITTING
-        #### Right now, we check if the validation log likelihood (EM surrogate) is better
-        log_lik_ratio_lower_bound, log_lik_ratio, _ = do_validation_set_checks(
-            penalized_theta,
-            possible_theta_mask,
-            base_val_obs,
->>>>>>> cefdb5ca
             val_set_evaluator,
             reference_pen_param=penalty_param_prev
         )
 
-<<<<<<< HEAD
         if args.tuning_sample_ratio > 0:
             # Create this val set evaluator for next time
             val_set_evaluator = LikelihoodComparer(
@@ -449,68 +272,6 @@
             # grab this many validation samples from now on
             num_val_samples = val_set_evaluator.num_samples
 
-=======
-            if args.tuning_sample_ratio > 0:
-                # Create this val set evaluator for next time
-                val_set_evaluator = LikelihoodComparer(
-                    base_val_obs,
-                    feat_generator,
-                    theta_ref=best_model.penalized_theta,
-                    num_samples=num_val_samples,
-                    burn_in=args.num_val_burnin,
-                    num_jobs=args.num_jobs,
-                    scratch_dir=args.scratch_dir,
-                    pool=all_runs_pool,
-                )
-                # grab this many validation samples from now on
-                num_val_samples = val_set_evaluator.num_samples
-
-            # STAGE 2: REFIT THE MODEL WITH NO PENALTY
-            zero_theta_mask_refit, motifs_to_remove, motifs_to_remove_mask = make_zero_theta_refit_mask(
-                penalized_theta,
-                feat_generator,
-            )
-            log.info("Refit theta size: %d" % zero_theta_mask_refit.size)
-            if zero_theta_mask_refit.size > 0:
-                # Create a feature generator for this shrunken model
-                feat_generator_stage2 = HierarchicalMotifFeatureGenerator(
-                    motif_lens=args.motif_lens,
-                    motifs_to_remove=motifs_to_remove,
-                    left_motif_flank_len_list=args.positions_mutating,
-                )
-                # Get the data ready - using ALL data
-                obs_data_stage2 = feat_generator_stage2.create_base_features_for_list(obs_data)
-                # Create the theta mask for the shrunken theta
-                possible_theta_mask_refit = get_possible_motifs_to_targets(
-                    feat_generator_stage2.motif_list,
-                    zero_theta_mask_refit.shape,
-                    feat_generator_stage2.mutating_pos_list,
-                )
-                # Refit over the support from the penalized problem
-                refit_theta, variance_est, _ = em_algo.run(
-                    obs_data_stage2,
-                    feat_generator_stage2,
-                    theta=penalized_theta[~motifs_to_remove_mask,:], # initialize from the lasso version
-                    possible_theta_mask=possible_theta_mask_refit,
-                    zero_theta_mask=zero_theta_mask_refit,
-                    burn_in=burn_in,
-                    penalty_params=(0,), # now fit with no penalty
-                    max_em_iters=args.em_max_iters,
-                    intermed_file_prefix="%s/e_samples_%s_full_" % (args.intermediate_out_dir, penalty_param_str),
-                    get_hessian=True,
-                )
-                curr_model_results.set_refit_theta(
-                    refit_theta,
-                    variance_est,
-                    motifs_to_remove,
-                    motifs_to_remove_mask,
-                    zero_theta_mask_refit,
-                )
-
-                log.info("==== Refit theta, %s====" % curr_model_results)
-                log.info(get_nonzero_theta_print_lines(refit_theta, feat_generator_stage2))
-
->>>>>>> cefdb5ca
         # Save model results
         results_list.append(curr_model_results)
         with open(args.out_file, "w") as f:
