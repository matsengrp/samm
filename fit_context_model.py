--- conflicted
+++ resolved
@@ -182,15 +182,12 @@
     obs_data = read_gene_seq_csv_data(args.input_genes, args.input_seqs, motif_len=args.motif_len, sample=args.sample_regime)
     train_set, val_set = create_train_val_sets(obs_data, feat_generator, args)
 
-<<<<<<< HEAD
     obs_seq_feat_base = []
     for obs_seq_mutation in obs_data:
         obs_seq_feat_base.append(feat_generator.create_base_features(obs_seq_mutation))
     log.info("Data statistics:")
+    log.info("  Number of sequences: Train %d, Val %d" % (len(train_set), len(val_set)))
     log.info(get_data_statistics_print_lines(obs_data, feat_generator))
-=======
-    log.info("Number of sequences: Train %d, Val %d" % (len(train_set), len(val_set)))
->>>>>>> db9f3e22
     log.info("Settings %s" % args)
 
     log.info("Running EM")
@@ -271,21 +268,6 @@
         log.info("==== FINAL theta, penalty param %f ====" % penalty_param)
         log.info(get_nonzero_theta_print_lines(theta, motif_list))
 
-<<<<<<< HEAD
-        if args.theta_file is not None and true_theta.shape == theta.shape:
-            theta_shape = (theta_mask.sum(), 1)
-            flat_theta = theta[theta_mask]
-            flat_true_theta = true_theta[theta_mask]
-            try:
-                log.info("Spearman cor=%f, p=%f" % scipy.stats.spearmanr(flat_theta, flat_true_theta))
-                log.info("Kendall Tau cor=%f, p=%f" % scipy.stats.kendalltau(flat_theta, flat_true_theta))
-                log.info("Pearson cor=%f, p=%f" % scipy.stats.pearsonr(flat_theta, flat_true_theta))
-                log.info("L2 error %f" % np.linalg.norm(flat_theta - flat_true_theta))
-            except:
-                log.info("Warning: correlations can't be computed!")
-                log.info("Stddev: estimated=%f, true=%f" % (np.std(flat_theta), np.std(flat_true_theta)))
-                log.info("L2 error %f" % np.linalg.norm(flat_theta - flat_true_theta))
-=======
         if args.tuning_sample_ratio:
             # Decide what to do next - stop or keep searching penalty parameters?
             if val_log_lik <= prev_val_log_lik:
@@ -293,7 +275,6 @@
                 log.info("Stop trying penalty parameters")
                 break
             prev_val_log_lik = val_log_lik
->>>>>>> db9f3e22
 
 if __name__ == "__main__":
     main(sys.argv[1:])