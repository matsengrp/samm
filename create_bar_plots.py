"""
Given a pickled output file with theta values, convert to csv and plot bar charts
"""
import numpy as np
import subprocess
import sys
import argparse
import pickle
import csv
import itertools

from itertools import izip
from hier_motif_feature_generator import HierarchicalMotifFeatureGenerator

def parse_args():
    ''' parse command line arguments '''

    parser = argparse.ArgumentParser(description=__doc__)

    parser.add_argument('--input-pkl',
        type=str,
        help='pickle file with theta values')
    parser.add_argument('--output-csv',
        type=str,
        help='where to put csv output file',
        default='_output/out.csv')
    parser.add_argument('--motif-lens',
        type=str,
        help='comma-separated lengths of motifs (must all be odd)',
        default='3,5,7')
<<<<<<< HEAD
    parser.add_argument('--mutating-positions',
        type=str,
        help='which position in the motif is mutating; can be one of combination of ["left", "right", "center"] for 5\'/left end, central, or 3\'/right end',
        default='center')
    parser.add_argument('--output-svg',
=======
    parser.add_argument('--output-png',
>>>>>>> 5d50d0bc
        type=str,
        help='png file to save output to',
        default='_output/out.png')

    args = parser.parse_args()

    return args

def convert_to_csv(target, mutabilities, motif_lens, mutating_positions):
    """
    Take pickle file and convert to csv for use in R
    """
    feat_generator = HierarchicalMotifFeatureGenerator(
            motif_lens=motif_lens,
            mutating_positions=mutating_positions,
        )
    motif_list = feat_generator.motif_list
<<<<<<< HEAD
    mutating_pos_list = feat_generator.mutating_pos_list
=======
>>>>>>> 5d50d0bc

    with open(str(target), 'wb') as f:
        writer = csv.writer(f)
        writer.writerows(izip([motif.upper() for motif in motif_list], mutating_pos_list, mutabilities.ravel()))

<<<<<<< HEAD
def main(args=sys.argv[1:]):

    args = parse_args()

    motif_len_vals = [int(m) for m in args.motif_lens.split(',')]
    for m in motif_len_vals:
        assert(m % 2 == 1)

    mutating_pos_vals = [int(pos) for pos in args.mutating_positions.split(',')]
    for m in mutating_pos_vals:
        assert(m in [-1, 0, 1])

    feat_generator = HierarchicalMotifFeatureGenerator(
            motif_lens=motif_len_vals,
            mutating_positions=mutating_pos_vals,
        )
    max_motif_len = max(motif_len_vals)
    full_motif_dict = feat_generator.feat_gens[-1].motif_dict

    # Load fitted theta file
    with open(args.input_pkl, "r") as f:
        theta = pickle.load(f)[0]

    if len(motif_len_vals) > 1:
=======
def plot_theta(args, feat_generator, full_motif_dict, theta, output_png):
    if len(args.motif_len_vals) > 1:
>>>>>>> 5d50d0bc
        # Combine the hierarchical thetas if that is the case
        full_theta = np.zeros(4**args.max_motif_len)
        start_idx = 0
        for f in feat_generator.feat_gens[:len(args.motif_len_vals)]:
            motif_list = f.motif_list
<<<<<<< HEAD
=======
            diff_len = args.max_motif_len - f.motif_len
>>>>>>> 5d50d0bc
            for m_idx, m in enumerate(motif_list):
                m_theta = theta[start_idx + m_idx]
                if f.offset == 0:
                    full_m_idx = full_motif_dict[m]
                    full_theta[full_m_idx] += m_theta
                else:
                    flanks = itertools.product(["a", "c", "g", "t"], repeat=2*f.offset)
                    for f in flanks:
                        full_m = "".join(f[:f.left_offset]) + m + "".join(f[f.right_offset:])
                        full_m_idx = full_motif_dict[full_m]
                        full_theta[full_m_idx] += m_theta
            start_idx += len(motif_list)
    else:
        full_theta = theta

<<<<<<< HEAD
    convert_to_csv(args.output_csv, full_theta, [max_motif_len], mutating_pos_vals)
=======
    convert_to_csv(args.output_csv, full_theta, [args.max_motif_len])
>>>>>>> 5d50d0bc

    # Call Rscript
    command = 'Rscript'
    script_file = 'R/create_bar_plot_from_file.R'

    cmd = [command, script_file, args.output_csv, str(args.max_motif_len), output_png]
    print "Calling:", " ".join(cmd)
    res = subprocess.call(cmd)

def main(args=sys.argv[1:]):

    args = parse_args()

    args.motif_len_vals = [int(m) for m in args.motif_lens.split(',')]
    for m in args.motif_len_vals:
        assert(m % 2 == 1)

    feat_generator = HierarchicalMotifFeatureGenerator(motif_lens=args.motif_len_vals)
    args.max_motif_len = max(args.motif_len_vals)
    full_motif_dict = feat_generator.feat_gens[-1].motif_dict

    # Load fitted theta file
    with open(args.input_pkl, "r") as f:
        theta = pickle.load(f)[0]

    for col_idx in range(theta.shape[1]):
        output_png = args.output_png.replace(".png", "%d.png" % col_idx)
        plot_theta(args, feat_generator, full_motif_dict, theta[:,col_idx], output_png)

if __name__ == "__main__":
    main(sys.argv[1:])<|MERGE_RESOLUTION|>--- conflicted
+++ resolved
@@ -28,15 +28,11 @@
         type=str,
         help='comma-separated lengths of motifs (must all be odd)',
         default='3,5,7')
-<<<<<<< HEAD
     parser.add_argument('--mutating-positions',
         type=str,
         help='which position in the motif is mutating; can be one of combination of ["left", "right", "center"] for 5\'/left end, central, or 3\'/right end',
         default='center')
-    parser.add_argument('--output-svg',
-=======
     parser.add_argument('--output-png',
->>>>>>> 5d50d0bc
         type=str,
         help='png file to save output to',
         default='_output/out.png')
@@ -54,53 +50,19 @@
             mutating_positions=mutating_positions,
         )
     motif_list = feat_generator.motif_list
-<<<<<<< HEAD
     mutating_pos_list = feat_generator.mutating_pos_list
-=======
->>>>>>> 5d50d0bc
 
     with open(str(target), 'wb') as f:
         writer = csv.writer(f)
         writer.writerows(izip([motif.upper() for motif in motif_list], mutating_pos_list, mutabilities.ravel()))
 
-<<<<<<< HEAD
-def main(args=sys.argv[1:]):
-
-    args = parse_args()
-
-    motif_len_vals = [int(m) for m in args.motif_lens.split(',')]
-    for m in motif_len_vals:
-        assert(m % 2 == 1)
-
-    mutating_pos_vals = [int(pos) for pos in args.mutating_positions.split(',')]
-    for m in mutating_pos_vals:
-        assert(m in [-1, 0, 1])
-
-    feat_generator = HierarchicalMotifFeatureGenerator(
-            motif_lens=motif_len_vals,
-            mutating_positions=mutating_pos_vals,
-        )
-    max_motif_len = max(motif_len_vals)
-    full_motif_dict = feat_generator.feat_gens[-1].motif_dict
-
-    # Load fitted theta file
-    with open(args.input_pkl, "r") as f:
-        theta = pickle.load(f)[0]
-
-    if len(motif_len_vals) > 1:
-=======
 def plot_theta(args, feat_generator, full_motif_dict, theta, output_png):
     if len(args.motif_len_vals) > 1:
->>>>>>> 5d50d0bc
         # Combine the hierarchical thetas if that is the case
         full_theta = np.zeros(4**args.max_motif_len)
         start_idx = 0
         for f in feat_generator.feat_gens[:len(args.motif_len_vals)]:
             motif_list = f.motif_list
-<<<<<<< HEAD
-=======
-            diff_len = args.max_motif_len - f.motif_len
->>>>>>> 5d50d0bc
             for m_idx, m in enumerate(motif_list):
                 m_theta = theta[start_idx + m_idx]
                 if f.offset == 0:
@@ -116,11 +78,7 @@
     else:
         full_theta = theta
 
-<<<<<<< HEAD
-    convert_to_csv(args.output_csv, full_theta, [max_motif_len], mutating_pos_vals)
-=======
-    convert_to_csv(args.output_csv, full_theta, [args.max_motif_len])
->>>>>>> 5d50d0bc
+    convert_to_csv(args.output_csv, full_theta, [args.max_motif_len], args.mutating_pos_vals)
 
     # Call Rscript
     command = 'Rscript'
@@ -137,8 +95,16 @@
     args.motif_len_vals = [int(m) for m in args.motif_lens.split(',')]
     for m in args.motif_len_vals:
         assert(m % 2 == 1)
+        
+    mutating_pos_vals = [int(pos) for pos in args.mutating_positions.split(',')]
+    for m in mutating_pos_vals:
+        assert(m in [-1, 0, 1])
 
-    feat_generator = HierarchicalMotifFeatureGenerator(motif_lens=args.motif_len_vals)
+    feat_generator = HierarchicalMotifFeatureGenerator(
+            motif_lens=args.motif_len_vals,
+            mutating_positions=args.mutating_pos_vals,
+        )
+    
     args.max_motif_len = max(args.motif_len_vals)
     full_motif_dict = feat_generator.feat_gens[-1].motif_dict
 
