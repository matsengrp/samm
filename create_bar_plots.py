--- conflicted
+++ resolved
@@ -34,16 +34,10 @@
         type=str,
         help='comma-separated lengths of motifs (must all be odd)',
         default='3,5,7')
-<<<<<<< HEAD
     parser.add_argument('--positions-mutating',
         type=str,
         help='which position in the motif is mutating',
         default=None)
-    parser.add_argument('--output-pdf',
-        type=str,
-        help='svg file to save output to',
-        default='_output/out.pdf')
-=======
     parser.add_argument('--output-pdf',
         type=str,
         help='pdf file to save output to',
@@ -54,26 +48,15 @@
         action='store_true')
     parser.add_argument('--no-conf-int',
         action='store_true')
->>>>>>> 94ef28e4
 
     args = parser.parse_args()
 
     return args
 
-<<<<<<< HEAD
-def convert_to_csv(target, mutabilities, motif_lens, positions_mutating):
+def convert_to_csv(target, theta_vals, motif_list, theta_lower, theta_upper, motif_lens, positions_mutating, mutating_pos_list):
     """
     Take pickle file and convert to csv for use in R
     """
-    feat_generator = HierarchicalMotifFeatureGenerator(
-            motif_lens=motif_lens,
-            left_motif_flank_len_list=positions_mutating,
-        )
-    motif_list = feat_generator.motif_list
-    mutating_pos_list = feat_generator.mutating_pos_list
-
-    positions_mutating = positions_mutating[0]
-    motif_len = feat_generator.motif_len
     padded_len = max(positions_mutating)
     min_pad = min(positions_mutating)
 
@@ -84,17 +67,6 @@
             right_pad = (mut_pos - min_pad) * 'n'
             motif_list[idx] = left_pad + motif + right_pad
 
-    with open(str(target), 'wb') as f:
-        writer = csv.writer(f)
-        writer.writerows(izip([motif.upper() for motif in motif_list], mutabilities.ravel()))
-
-def plot_theta(args, feat_generator, full_motif_dict, theta, output_pdf):
-    if len(args.motif_lens) > 1:
-=======
-def convert_to_csv(target, theta_vals, motif_list, theta_lower, theta_upper, motif_lens):
-    """
-    Take pickle file and convert to csv for use in R
-    """
     with open(str(target), 'wb') as f:
         writer = csv.writer(f)
         writer.writerows(izip(
@@ -111,19 +83,10 @@
     theta_upper = np.zeros(full_theta_size)
 
     if len(args.motif_len_vals) > 1:
->>>>>>> 94ef28e4
         # Combine the hierarchical thetas if that is the case
         theta_index_matches = {i:[] for i in range(full_theta_size)}
 
         start_idx = 0
-<<<<<<< HEAD
-        for f in feat_generator.feat_gens[:len(args.motif_lens)]:
-            motif_list = f.motif_list
-            for m_idx, m in enumerate(motif_list):
-                m_theta = theta[start_idx + m_idx]
-                if f.hier_offset == 0:
-                    full_m_idx = full_motif_dict[m]
-=======
         for feat_gen in feat_generator.feat_gens[:len(args.motif_len_vals)]:
             motif_list = feat_gen.motif_list
             for m_idx, m in enumerate(motif_list):
@@ -133,28 +96,19 @@
                 if col_idx != 0:
                     m_theta += theta[raw_theta_idx, col_idx]
 
-                diff_len = full_feat_generator.motif_lens[0] - feat_gen.motif_len
-                if diff_len == 0:
+                if feat_gen.hier_offset == 0:
                     full_m_idx = full_feat_generator.motif_dict[m]
->>>>>>> 94ef28e4
                     full_theta[full_m_idx] += m_theta
 
                     theta_index_matches[full_m_idx].append(raw_theta_idx)
                     if col_idx != 0:
                         theta_index_matches[full_m_idx].append(raw_theta_idx + col_idx * theta.shape[0])
                 else:
-<<<<<<< HEAD
                     flanks = itertools.product(["a", "c", "g", "t"], repeat=2*f.hier_offset)
                     for f in flanks:
                         # assume for now hierarchical will just have center mutating
-                        full_m = "".join(f[:f.hier_offset]) + m + "".join(f[f.hier_offset:])
-                        full_m_idx = full_motif_dict[full_m]
-=======
-                    flanks = itertools.product(["a", "c", "g", "t"], repeat=diff_len)
-                    for f in flanks:
-                        full_m = "".join(f[:diff_len/2]) + m + "".join(f[diff_len/2:])
+                        full_m = "".join(f[:feat_gen.hier_offset]) + m + "".join(f[feat_gen.hier_offset:])
                         full_m_idx = full_feat_generator.motif_dict[full_m]
->>>>>>> 94ef28e4
                         full_theta[full_m_idx] += m_theta
 
                         theta_index_matches[full_m_idx].append(raw_theta_idx)
@@ -163,9 +117,6 @@
 
             start_idx += len(motif_list)
 
-<<<<<<< HEAD
-    convert_to_csv(args.output_csv, full_theta, [args.max_motif_len], args.positions_mutating)
-=======
         for full_theta_idx, matches in theta_index_matches.iteritems():
             var_est = 0
             for i in matches:
@@ -185,9 +136,8 @@
                 theta_upper[i] = theta[theta_idx] + ZSCORE_95 * standard_err_est
     return full_theta, theta_lower, theta_upper
 
-def plot_theta(args, full_theta, full_feat_generator, theta_lower, theta_upper, output_pdf):
-    convert_to_csv(args.output_csv, full_theta, full_feat_generator.motif_list, theta_lower, theta_upper, [args.max_motif_len])
->>>>>>> 94ef28e4
+def plot_theta(args, full_theta, full_feat_generator, theta_lower, theta_upper, output_pdf, mutating_pos_list):
+    convert_to_csv(args.output_csv, full_theta, full_feat_generator.motif_list, theta_lower, theta_upper, [args.max_motif_len], args.positions_mutating, mutating_pos_list)
 
     # Call Rscript
     command = 'Rscript'
@@ -201,30 +151,20 @@
 
     args = parse_args()
 
-    args.motif_lens = [int(m) for m in args.motif_lens.split(',')]
-    for m in args.motif_lens:
+    args.motif_len_vals = [int(m) for m in args.motif_lens.split(',')]
+    for m in args.motif_len_vals:
         assert(m % 2 == 1)
-<<<<<<< HEAD
         
     if args.positions_mutating is None:
         # default to central base mutating
         args.max_left_flank = None
         args.max_right_flank = None
-        args.positions_mutating = [[m/2] for m in args.motif_lens]
+        args.positions_mutating = [[m/2] for m in args.motif_len_vals]
     else:
         args.positions_mutating = [[int(m) for m in positions.split(',')] for positions in args.positions_mutating.split(':')]
-        for motif_len, positions in zip(args.motif_lens, args.positions_mutating):
+        for motif_len, positions in zip(args.motif_len_vals, args.positions_mutating):
             for m in positions:
                 assert(m in range(motif_len))
-
-    feat_generator = HierarchicalMotifFeatureGenerator(
-            motif_lens=args.motif_lens,
-            left_motif_flank_len_list=args.positions_mutating,
-        )
-    
-    args.max_motif_len = max(args.motif_lens)
-    full_motif_dict = feat_generator.feat_gens[-1].motif_dict
-=======
 
     args.max_motif_len = max(args.motif_len_vals)
 
@@ -232,11 +172,12 @@
     feat_generator = HierarchicalMotifFeatureGenerator(
         motif_lens=args.motif_len_vals,
         motifs_to_remove=motifs_to_remove,
+        left_motif_flank_len_list=args.positions_mutating,
     )
+    mutating_pos_list = feat_generator.mutating_pos_list
     full_feat_generator = HierarchicalMotifFeatureGenerator(
         motif_lens=[args.max_motif_len],
     )
->>>>>>> 94ef28e4
 
     # Load fitted theta file
     with open(args.input_pkl, "r") as f:
@@ -263,14 +204,9 @@
     #     covariance_est = np.linalg.inv(sample_obs_information)
 
     for col_idx in range(theta.shape[1]):
-<<<<<<< HEAD
-        output_pdf = args.output_pdf.replace(".pdf", "%d.pdf" % col_idx)
-        plot_theta(args, feat_generator, full_motif_dict, theta[:,col_idx], output_pdf)
-=======
         output_pdf = args.output_pdf.replace(".pdf", "_col%d.pdf" % col_idx)
         full_theta, theta_lower, theta_upper = get_theta_conf_int(args, feat_generator, full_feat_generator, theta, covariance_est, col_idx)
-        plot_theta(args, full_theta, full_feat_generator, theta_lower, theta_upper, output_pdf)
->>>>>>> 94ef28e4
+        plot_theta(args, full_theta, full_feat_generator, theta_lower, theta_upper, output_pdf, mutating_pos_list)
 
 if __name__ == "__main__":
     main(sys.argv[1:])