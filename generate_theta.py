--- conflicted
+++ resolved
@@ -153,7 +153,6 @@
     )
     theta_param[indices_to_zero] = 0
     theta_param -= np.median(theta_param)
-<<<<<<< HEAD
 
     if args.per_target_model:
         theta_col_prob_idx = np.random.choice(
@@ -181,10 +180,7 @@
         theta_col_probs = np.array(theta_col_probs)
         theta_param = np.hstack((theta_param, theta_col_probs))
 
-    return theta_param
-=======
     return theta_param, theta_mask
->>>>>>> a24a14f6
 
 def dump_parameters(agg_theta, theta, args, feat_generator):
     # Dump a pickle file of simulation parameters
